[package]
name = "librespot-metadata"
version = "0.4.1"
authors = ["Paul Lietar <paul@lietar.net>"]
description = "The metadata logic for librespot"
license = "MIT"
repository = "https://github.com/librespot-org/librespot"
edition = "2018"

[dependencies]
async-trait = "0.1"
byteorder = "1"
bytes = "1"
log = "0.4"
protobuf = "2"
thiserror = "1"
uuid = { version = "0.8", default-features = false }

[dependencies.librespot-core]
path = "../core"
<<<<<<< HEAD
version = "0.3.1"

=======
version = "0.4.1"
>>>>>>> 005e5567
[dependencies.librespot-protocol]
path = "../protocol"
version = "0.4.1"<|MERGE_RESOLUTION|>--- conflicted
+++ resolved
@@ -14,16 +14,12 @@
 log = "0.4"
 protobuf = "2"
 thiserror = "1"
-uuid = { version = "0.8", default-features = false }
+uuid = { version = "1", default-features = false }
 
 [dependencies.librespot-core]
 path = "../core"
-<<<<<<< HEAD
-version = "0.3.1"
+version = "0.4.1"
 
-=======
-version = "0.4.1"
->>>>>>> 005e5567
 [dependencies.librespot-protocol]
 path = "../protocol"
 version = "0.4.1"